--- conflicted
+++ resolved
@@ -33,14 +33,8 @@
 
 import mock
 
-<<<<<<< HEAD
-from geoextract import *
-
+import geoextract
 from . import sort_as_json, DUMMY_LOCATIONS
-=======
-import geoextract
-from . import sort_as_json
->>>>>>> 38b7526c
 
 
 class TestNameExtractor(object):
@@ -870,8 +864,7 @@
         '''
         Test creating a web app from a pipeline.
         '''
-<<<<<<< HEAD
-        pipeline = Pipeline(DUMMY_LOCATIONS)
+        pipeline = geoextract.Pipeline(DUMMY_LOCATIONS)
         app = pipeline.create_app()
         assert hasattr(app, 'run')
 
@@ -880,12 +873,7 @@
         Tests that an empty locations list throws an error.
         '''
         try:
-            pipeline = Pipeline([])
+            geoextract.Pipeline([])
             assert False
         except ValueError as e:
-            assert str(e) == str(ValueError("You must provide locations for extraction"))
-=======
-        pipeline = geoextract.Pipeline([])
-        app = pipeline.create_app()
-        assert hasattr(app, 'run')
->>>>>>> 38b7526c
+            assert str(e) == str(ValueError("You must provide locations for extraction"))